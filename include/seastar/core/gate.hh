/*
 * This file is open source software, licensed to you under the terms
 * of the Apache License, Version 2.0 (the "License").  See the NOTICE file
 * distributed with this work for additional information regarding copyright
 * ownership.  You may not use this file except in compliance with the License.
 *
 * You may obtain a copy of the License at
 *
 *   http://www.apache.org/licenses/LICENSE-2.0
 *
 * Unless required by applicable law or agreed to in writing,
 * software distributed under the License is distributed on an
 * "AS IS" BASIS, WITHOUT WARRANTIES OR CONDITIONS OF ANY
 * KIND, either express or implied.  See the License for the
 * specific language governing permissions and limitations
 * under the License.
 */
/*
 * Copyright 2014 Cloudius Systems
 */

#pragma once

#include <seastar/core/future.hh>
#include <seastar/util/std-compat.hh>
#include <exception>

namespace seastar {

/// \addtogroup fiber-module
/// @{

/// Exception thrown when a \ref gate object has been closed
/// by the \ref gate::close() method.
class gate_closed_exception : public std::exception {
public:
    virtual const char* what() const noexcept override {
        return "gate closed";
    }
};

/// Facility to stop new requests, and to tell when existing requests are done.
///
/// When stopping a service that serves asynchronous requests, we are faced with
/// two problems: preventing new requests from coming in, and knowing when existing
/// requests have completed.  The \c gate class provides a solution.
class gate {
    size_t _count = 0;
    std::optional<promise<>> _stopped;
public:
    /// Tries to register an in-progress request.
    ///
    /// If the gate is not closed, the request is registered and the function returns `true`,
    /// Otherwise the function just returns `false` and has no other effect.
    bool try_enter() noexcept {
        bool opened = !_stopped;
        if (opened) {
            ++_count;
        }
        return opened;
    }
    /// Registers an in-progress request.
    ///
    /// If the gate is not closed, the request is registered.  Otherwise,
    /// a \ref gate_closed_exception is thrown.
    void enter() {
        if (!try_enter()) {
            throw gate_closed_exception();
        }
    }
    /// Unregisters an in-progress request.
    ///
    /// If the gate is closed, and there are no more in-progress requests,
<<<<<<< HEAD
    /// the `_stopped` promise will be fulfilled.
    void leave() {
=======
    /// the \ref closed() promise will be fulfilled.
    void leave() noexcept {
>>>>>>> 5d5c09e5
        --_count;
        if (!_count && _stopped) {
            _stopped->set_value();
        }
    }
    /// Potentially stop an in-progress request.
    ///
    /// If the gate is already closed, a \ref gate_closed_exception is thrown.
    /// By using \ref enter() and \ref leave(), the program can ensure that
    /// no further requests are serviced. However, long-running requests may
    /// continue to run. The check() method allows such a long operation to
    /// voluntarily stop itself after the gate is closed, by making calls to
    /// check() in appropriate places. check() with throw an exception and
    /// bail out of the long-running code if the gate is closed.
    void check() {
        if (_stopped) {
            throw gate_closed_exception();
        }
    }
    /// Closes the gate.
    ///
    /// Future calls to \ref enter() will fail with an exception, and when
    /// all current requests call \ref leave(), the returned future will be
    /// made ready.
    future<> close() noexcept {
        assert(!_stopped && "seastar::gate::close() cannot be called more than once");
        _stopped = std::make_optional(promise<>());
        if (!_count) {
            _stopped->set_value();
        }
        return _stopped->get_future();
    }

    /// Returns a current number of registered in-progress requests.
    size_t get_count() const noexcept {
        return _count;
    }

    /// Returns whether the gate is closed.
    bool is_closed() const noexcept {
        return bool(_stopped);
    }
};

namespace internal {

template <typename Func>
inline
auto
invoke_func_with_gate(gate& g, Func&& func) noexcept {
    return futurize_invoke(std::forward<Func>(func)).finally([&g] { g.leave(); });
}

} // namespace intgernal

/// Executes the function \c func making sure the gate \c g is properly entered
/// and later on, properly left.
///
/// \param func function to be executed
/// \param g the gate. Caller must make sure that it outlives this function.
/// \returns whatever \c func returns
///
/// \relates gate
template <typename Func>
inline
auto
with_gate(gate& g, Func&& func) {
    g.enter();
    return internal::invoke_func_with_gate(g, std::forward<Func>(func));
}

/// Executes the function \c func if the gate \c g can be entered
/// and later on, properly left.
///
/// \param func function to be executed
/// \param g the gate. Caller must make sure that it outlives this function.
///
/// If the gate is already closed, an exception future holding
/// \ref gate_closed_exception is returned, otherwise
/// \returns whatever \c func returns.
///
/// \relates gate
template <typename Func>
inline
auto
try_with_gate(gate& g, Func&& func) noexcept {
    if (!g.try_enter()) {
        using futurator = futurize<std::result_of_t<Func()>>;
        return futurator::make_exception_future(gate_closed_exception());
    }
    return internal::invoke_func_with_gate(g, std::forward<Func>(func));
}
/// @}

}<|MERGE_RESOLUTION|>--- conflicted
+++ resolved
@@ -71,13 +71,8 @@
     /// Unregisters an in-progress request.
     ///
     /// If the gate is closed, and there are no more in-progress requests,
-<<<<<<< HEAD
     /// the `_stopped` promise will be fulfilled.
-    void leave() {
-=======
-    /// the \ref closed() promise will be fulfilled.
     void leave() noexcept {
->>>>>>> 5d5c09e5
         --_count;
         if (!_count && _stopped) {
             _stopped->set_value();
